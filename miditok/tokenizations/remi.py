--- conflicted
+++ resolved
@@ -409,20 +409,6 @@
                         current_bar * ticks_per_bar
                         + int(token.split("_")[1]) * ticks_per_sample
                     )
-<<<<<<< HEAD
-                current_tick = (
-                    current_bar * ticks_per_bar
-                    + int(token.split("_")[1]) * ticks_per_sample
-                )
-            elif token.split("_")[0] == "Tempo":
-                # If your encoding include tempo tokens, each Position token should be followed by
-                # a tempo token, but if it is not the case this method will skip this step
-                tempo = float(token.split("_")[1])
-                if tempo != tempo_changes[-1].tempo:
-                    tempo_changes.append(TempoChange(tempo, current_tick))
-            elif token.split("_")[0] == "Pitch":
-                try:
-=======
                 elif token.split("_")[0] == "Pitch":
                     try:
                         if (
@@ -464,7 +450,6 @@
                         tempo_changes.append(TempoChange(tempo, current_tick))
                 elif token.split("_")[0] == "TimeSig":
                     num, den = self._parse_token_time_signature(token.split("_")[1])
->>>>>>> 8893e836
                     if (
                         num != time_signature_changes[-1].numerator
                         and den != time_signature_changes[-1].denominator
